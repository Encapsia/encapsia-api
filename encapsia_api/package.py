--- conflicted
+++ resolved
@@ -20,13 +20,9 @@
 
 
 def _make_valid_name(text: str) -> str:
-<<<<<<< HEAD
-    valid_chars = set(string.ascii_lowercase + string.ascii_uppercase + "0123456789_.")
-=======
     valid_chars = set(
         string.ascii_lowercase + string.ascii_uppercase + string.digits + "_."
     )
->>>>>>> 81dd4e0e
     # Replace space with underscore
     text = text.replace(" ", "_")
     # Replace dash with underscore
@@ -94,13 +90,10 @@
             toml.dump(self.manifest, f)
 
     def _add_file(self, name: str, iterable: Iterable[bytes]):
-<<<<<<< HEAD
-=======
         if name == "package.toml":
             raise ValueError(
                 "The manifest file is added automatically and cannot be overridden."
             )
->>>>>>> 81dd4e0e
         self.files.append(name)
         filename = self.directory / name
         filename.parent.mkdir(parents=True, exist_ok=True)
@@ -124,12 +117,8 @@
         """Add a file of given name from bytes iterable."""
         self._add_file(name, iterable)
 
-<<<<<<< HEAD
-    def get_package_filename(self) -> pathlib.Path:
-=======
     @property
     def package_filename(self) -> pathlib.Path:
->>>>>>> 81dd4e0e
         type_name = _make_valid_name(self.manifest["type"]["name"])
         instance_name = _make_valid_name(self.manifest["instance"]["name"])
         instance_version = _make_valid_name(self.manifest["instance"]["version"])
@@ -140,11 +129,7 @@
     def make_package(self, directory=pathlib.Path("/tmp")):
         """Return .tar.gz of newly created package in given directory."""
         self._add_manifest()
-<<<<<<< HEAD
-        filename = directory / self.get_package_filename()
-=======
         filename = directory / self.package_filename
->>>>>>> 81dd4e0e
         with tarfile.open(filename, "w:gz") as tar:
             for name in self.files:
                 tar.add(self.directory / name, arcname=name)
